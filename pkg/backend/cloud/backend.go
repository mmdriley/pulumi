// Copyright 2016-2018, Pulumi Corporation.  All rights reserved.

package cloud

import (
	"bytes"
	"context"
	"encoding/base64"
	"encoding/json"
	"fmt"
	"io"
	"io/ioutil"
	"net/http"
	"os"
	"path"
	"runtime"
	"strconv"
	"strings"
	"time"

	"github.com/cheggaaa/pb"
	"github.com/golang/glog"
	"github.com/hashicorp/go-multierror"
	"github.com/pkg/errors"

	"github.com/pulumi/pulumi/pkg/apitype"
	"github.com/pulumi/pulumi/pkg/backend"
	"github.com/pulumi/pulumi/pkg/backend/cloud/client"
	"github.com/pulumi/pulumi/pkg/backend/local"
	"github.com/pulumi/pulumi/pkg/diag"
	"github.com/pulumi/pulumi/pkg/diag/colors"
	"github.com/pulumi/pulumi/pkg/engine"
	"github.com/pulumi/pulumi/pkg/operations"
	"github.com/pulumi/pulumi/pkg/resource"
	"github.com/pulumi/pulumi/pkg/resource/config"
	"github.com/pulumi/pulumi/pkg/resource/deploy"
	"github.com/pulumi/pulumi/pkg/tokens"
	"github.com/pulumi/pulumi/pkg/util/archive"
	"github.com/pulumi/pulumi/pkg/util/cmdutil"
	"github.com/pulumi/pulumi/pkg/util/contract"
	"github.com/pulumi/pulumi/pkg/util/retry"
	"github.com/pulumi/pulumi/pkg/workspace"

	survey "gopkg.in/AlecAivazis/survey.v1"
	surveycore "gopkg.in/AlecAivazis/survey.v1/core"
)

const (
	// PulumiCloudURL is the Cloud URL used if no environment or explicit cloud is chosen.
	PulumiCloudURL = "https://" + defaultAPIURLPrefix + "pulumi.com"
	// defaultAPIURLPrefix is the assumed Cloud URL prefix for typical Pulumi Cloud API endpoints.
	defaultAPIURLPrefix = "api."
	// defaultAPIEnvVar can be set to override the default cloud chosen, if `--cloud` is not present.
	defaultURLEnvVar = "PULUMI_API"
	// AccessTokenEnvVar is the environment variable used to bypass a prompt on login.
	AccessTokenEnvVar = "PULUMI_ACCESS_TOKEN"
)

// DefaultURL returns the default cloud URL.  This may be overridden using the PULUMI_API environment
// variable.  If no override is found, and we are authenticated with a cloud, choose that.  Otherwise,
// we will default to the https://api.pulumi.com/ endpoint.
func DefaultURL() string {
	return ValueOrDefaultURL("")
}

// ValueOrDefaultURL returns the value if specified, or the default cloud URL otherwise.
func ValueOrDefaultURL(cloudURL string) string {
	// If we have a cloud URL, just return it.
	if cloudURL != "" {
		return cloudURL
	}

	// Otherwise, respect the PULUMI_API override.
	if cloudURL := os.Getenv(defaultURLEnvVar); cloudURL != "" {
		return cloudURL
	}

	// If that didn't work, see if we have a current cloud, and use that. Note we need to be careful
	// to ignore the local cloud.
	if creds, err := workspace.GetStoredCredentials(); err == nil {
		if creds.Current != "" && !local.IsLocalBackendURL(creds.Current) {
			return creds.Current
		}
	}

	// If none of those led to a cloud URL, simply return the default.
	return PulumiCloudURL
}

// barCloser is an implementation of io.Closer that finishes a progress bar upon Close() as well as closing its
// underlying readCloser.
type barCloser struct {
	bar        *pb.ProgressBar
	readCloser io.ReadCloser
}

func (bc *barCloser) Read(dest []byte) (int, error) {
	return bc.readCloser.Read(dest)
}

func (bc *barCloser) Close() error {
	bc.bar.Finish()
	return bc.readCloser.Close()
}

func newBarProxyReadCloser(bar *pb.ProgressBar, r io.Reader) io.ReadCloser {
	return &barCloser{
		bar:        bar,
		readCloser: bar.NewProxyReader(r),
	}
}

// Backend extends the base backend interface with specific information about cloud backends.
type Backend interface {
	backend.Backend

	CloudURL() string

	DownloadPlugin(info workspace.PluginInfo, progress bool) (io.ReadCloser, error)
	DownloadTemplate(name string, progress bool) (io.ReadCloser, error)
	ListTemplates() ([]workspace.Template, error)

	CancelCurrentUpdate(stackRef backend.StackReference) error
	StackConsoleURL(stackRef backend.StackReference) (string, error)
}

type cloudBackend struct {
	d      diag.Sink
	url    string
	client *client.Client
}

// New creates a new Pulumi backend for the given cloud API URL and token.
func New(d diag.Sink, cloudURL string) (Backend, error) {
	cloudURL = ValueOrDefaultURL(cloudURL)
	apiToken, err := workspace.GetAccessToken(cloudURL)
	if err != nil {
		return nil, errors.Wrap(err, "getting stored credentials")
	}

	return &cloudBackend{
		d:      d,
		url:    cloudURL,
		client: client.NewClient(cloudURL, apiToken),
	}, nil
}

// Login logs into the target cloud URL and returns the cloud backend for it.
func Login(d diag.Sink, cloudURL string) (Backend, error) {
	cloudURL = ValueOrDefaultURL(cloudURL)

	// If we have a saved access token, and it is valid, use it.
	existingToken, err := workspace.GetAccessToken(cloudURL)
	if err == nil && existingToken != "" {
		if valid, _ := IsValidAccessToken(cloudURL, existingToken); valid {
			// Save the token. While it hasn't changed this will update the current cloud we are logged into, as well.
			if err = workspace.StoreAccessToken(cloudURL, existingToken, true); err != nil {
				return nil, err
			}

			return New(d, cloudURL)
		}
	}

	// We intentionally don't accept command-line args for the user's access token. Having it in
	// .bash_history is not great, and specifying it via flag isn't of much use.
	accessToken := os.Getenv(AccessTokenEnvVar)
	if accessToken != "" {
		fmt.Printf("Using access token from %s\n", AccessTokenEnvVar)
	} else {
		token, readerr := cmdutil.ReadConsoleNoEcho(
			fmt.Sprintf("Enter your Pulumi access token from %s", cloudConsoleURL(cloudURL, "account")))
		if readerr != nil {
			return nil, readerr
		}
		accessToken = token
	}

	// Try and use the credentials to see if they are valid.
	valid, err := IsValidAccessToken(cloudURL, accessToken)
	if err != nil {
		return nil, err
	} else if !valid {
		return nil, errors.Errorf("invalid access token")
	}

	// Save them.
	if err = workspace.StoreAccessToken(cloudURL, accessToken, true); err != nil {
		return nil, err
	}

	return New(d, cloudURL)
}

func (b *cloudBackend) StackConsoleURL(stackRef backend.StackReference) (string, error) {
	stackID, err := b.getCloudStackIdentifier(stackRef)
	if err != nil {
		return "", err
	}

	return b.cloudConsoleStackPath(stackID), nil
}

func (b *cloudBackend) Name() string {
	if b.url == PulumiCloudURL {
		return "pulumi.com"
	}

	return b.url
}

func (b *cloudBackend) CloudURL() string { return b.url }

func (b *cloudBackend) ParseStackReference(s string) (backend.StackReference, error) {
	split := strings.Split(s, "/")
	var owner string
	var stackName string

	if len(split) == 1 {
		stackName = split[0]
	} else if len(split) == 2 {
		owner = split[0]
		stackName = split[1]
	} else {
		return nil, errors.Errorf("could not parse stack name '%s'", s)
	}

	if owner == "" {
		currentUser, userErr := b.client.GetPulumiAccountName()
		if userErr != nil {
			return nil, userErr
		}
		owner = currentUser
	}

	return cloudBackendReference{
		owner: owner,
		name:  tokens.QName(stackName),
		b:     b,
	}, nil
}

// CloudConsoleURL returns a link to the cloud console with the given path elements.  If a console link cannot be
// created, we return the empty string instead (this can happen if the endpoint isn't a recognized pattern).
func (b *cloudBackend) CloudConsoleURL(paths ...string) string {
	return cloudConsoleURL(b.CloudURL(), paths...)
}

func cloudConsoleURL(cloudURL string, paths ...string) string {
	// To produce a cloud console URL, we assume that the URL is of the form `api.xx.yy`, and simply strip off the
	// `api.` part.  If that is not the case, we will return an empty string because we don't recognize the pattern.
	ix := strings.Index(cloudURL, defaultAPIURLPrefix)
	if ix == -1 {
		return ""
	}
	return cloudURL[:ix] + path.Join(append([]string{cloudURL[ix+len(defaultAPIURLPrefix):]}, paths...)...)
}

// cloudConsoleProjectPath returns the project path components for getting to a stack in the cloud console.  This path
// must, of course, be combined with the actual console base URL by way of the CloudConsoleURL function above.
func (b *cloudBackend) cloudConsoleProjectPath(projID client.ProjectIdentifier) string {
	// When projID.Repository is the empty string, we are using the new identity model. In this case, the service
<<<<<<< HEAD
	// uses "-" for the repository and project name.
	//
	// TODO(ellismg)[pulumi/pulumi#1241] Clean this up once we remove pulumi init
	if projID.Repository == "" {
		return path.Join(projID.Owner, "-", "-")
=======
	// does not include project or repository information in URLS, so the "project path" is simply the owner.
	//
	// TODO(ellismg)[pulumi/pulumi#1241] Clean this up once we remove pulumi init
	if projID.Repository == "" {
		return projID.Owner
>>>>>>> cc8b87ce
	}

	return path.Join(projID.Owner, projID.Repository, projID.Project)
}

// CloudConsoleStackPath returns the stack path components for getting to a stack in the cloud console.  This path
// must, of coursee, be combined with the actual console base URL by way of the CloudConsoleURL function above.
func (b *cloudBackend) cloudConsoleStackPath(stackID client.StackIdentifier) string {
	return path.Join(b.cloudConsoleProjectPath(stackID.ProjectIdentifier), stackID.Stack)
}

// Logout logs out of the target cloud URL.
func (b *cloudBackend) Logout() error {
	return workspace.DeleteAccessToken(b.CloudURL())
}

// DownloadPlugin downloads a plugin as a tarball from the release endpoint.  The returned reader is a stream
// that reads the tar.gz file, which should be expanded and closed after the download completes.  If progress
// is true, the download will display a progress bar using stdout.
func (b *cloudBackend) DownloadPlugin(info workspace.PluginInfo, progress bool) (io.ReadCloser, error) {
	// Figure out the OS/ARCH pair for the download URL.
	var os string
	switch runtime.GOOS {
	case "darwin", "linux", "windows":
		os = runtime.GOOS
	default:
		return nil, errors.Errorf("unsupported plugin OS: %s", runtime.GOOS)
	}
	var arch string
	switch runtime.GOARCH {
	case "amd64":
		arch = runtime.GOARCH
	default:
		return nil, errors.Errorf("unsupported plugin architecture: %s", runtime.GOARCH)
	}

	// Now make the client request.
	result, size, err := b.client.DownloadPlugin(info, os, arch)
	if err != nil {
		return nil, errors.Wrapf(err, "failed to download plugin")
	}

	// If progress is requested, and we know the length, show a little animated ASCII progress bar.
	if progress && size != -1 {
		bar := pb.New(int(size))
		result = newBarProxyReadCloser(bar, result)
		bar.Prefix(colors.ColorizeText(colors.SpecUnimportant + "Downloading plugin: "))
		bar.Postfix(colors.ColorizeText(colors.Reset))
		bar.SetMaxWidth(80)
		bar.SetUnits(pb.U_BYTES)
		bar.Start()
	}

	return result, nil
}

func (b *cloudBackend) ListTemplates() ([]workspace.Template, error) {
	return b.client.ListTemplates()
}

func (b *cloudBackend) DownloadTemplate(name string, progress bool) (io.ReadCloser, error) {
	result, size, err := b.client.DownloadTemplate(name)
	if err != nil {
		return nil, errors.Wrap(err, "failed to download template")
	}

	// If progress is requested, and we know the length, show a little animated ASCII progress bar.
	if progress && size != -1 {
		bar := pb.New(int(size))
		result = newBarProxyReadCloser(bar, result)
		bar.Prefix(colors.ColorizeText(colors.SpecUnimportant + "Downloading template: "))
		bar.Postfix(colors.ColorizeText(colors.Reset))
		bar.SetMaxWidth(80)
		bar.SetUnits(pb.U_BYTES)
		bar.Start()
	}

	return result, nil
}

func (b *cloudBackend) GetStack(stackRef backend.StackReference) (backend.Stack, error) {
	stackID, err := b.getCloudStackIdentifier(stackRef)
	if err != nil {
		return nil, err
	}

	stack, err := b.client.GetStack(stackID)
	if err != nil {
		// If this was a 404, return nil, nil as per this method's contract.
		if errResp, ok := err.(*apitype.ErrorResponse); ok && errResp.Code == http.StatusNotFound {
			return nil, nil
		}
		return nil, err
	}

	return newStack(stack, b), nil
}

// CreateStackOptions is an optional bag of options specific to creating cloud stacks.
type CreateStackOptions struct {
	// CloudName is the optional PPC name to create the stack in.  If omitted, the organization's default PPC is used.
	CloudName string
}

func ownerFromRef(stackRef backend.StackReference) string {
	if r, ok := stackRef.(cloudBackendReference); ok {
		return r.owner
	}

	contract.Failf("bad StackReference type")
	return ""
}

func (b *cloudBackend) CreateStack(stackRef backend.StackReference, opts interface{}) (backend.Stack, error) {
	if opts == nil {
		opts = CreateStackOptions{}
	}

	cloudOpts, ok := opts.(CreateStackOptions)
	if !ok {
		return nil, errors.New("expected a CloudStackOptions value for opts parameter")
	}

	project, err := b.getCloudProjectIdentifier(ownerFromRef(stackRef))
	if err != nil {
		return nil, err
	}

	tags, err := backend.GetStackTags()
	if err != nil {
		return nil, errors.Wrap(err, "error determining initial tags")
	}

	apistack, err := b.client.CreateStack(project, cloudOpts.CloudName, string(stackRef.StackName()), tags)
	if err != nil {
		return nil, err
	}

	stack := newStack(apistack, b)
	fmt.Printf("Created stack '%s'", stack.Name())
	if !stack.RunLocally() {
		fmt.Printf(" in PPC %s", stack.CloudName())
	}
	fmt.Println()

	return stack, nil
}

func (b *cloudBackend) ListStacks(projectFilter *tokens.PackageName) ([]backend.Stack, error) {
	project, err := b.getCloudProjectIdentifier("")
	if err != nil {
		return nil, err
	}

	stacks, err := b.client.ListStacks(project, projectFilter)
	if err != nil {
		return nil, err
	}

	// Map to a summary slice.
	var results []backend.Stack
	for _, stack := range stacks {
		results = append(results, newStack(stack, b))
	}

	return results, nil
}

func (b *cloudBackend) RemoveStack(stackRef backend.StackReference, force bool) (bool, error) {
	stack, err := b.getCloudStackIdentifier(stackRef)
	if err != nil {
		return false, err
	}

	return b.client.DeleteStack(stack, force)
}

// cloudCrypter is an encrypter/decrypter that uses the Pulumi cloud to encrypt/decrypt a stack's secrets.
type cloudCrypter struct {
	backend *cloudBackend
	stack   client.StackIdentifier
}

func (c *cloudCrypter) EncryptValue(plaintext string) (string, error) {
	ciphertext, err := c.backend.client.EncryptValue(c.stack, []byte(plaintext))
	if err != nil {
		return "", err
	}
	return base64.StdEncoding.EncodeToString(ciphertext), nil
}

func (c *cloudCrypter) DecryptValue(cipherstring string) (string, error) {
	ciphertext, err := base64.StdEncoding.DecodeString(cipherstring)
	if err != nil {
		return "", err
	}
	plaintext, err := c.backend.client.DecryptValue(c.stack, ciphertext)
	if err != nil {
		return "", err
	}
	return string(plaintext), nil
}

func (b *cloudBackend) GetStackCrypter(stackRef backend.StackReference) (config.Crypter, error) {
	stack, err := b.getCloudStackIdentifier(stackRef)
	if err != nil {
		return nil, err
	}

	return &cloudCrypter{backend: b, stack: stack}, nil
}

var (
	updateTextMap = map[string]struct {
		previewText string
		text        string
	}{
		string(client.UpdateKindUpdate):  {"update of", "Updating"},
		string(client.UpdateKindRefresh): {"refresh of", "Refreshing"},
		string(client.UpdateKindDestroy): {"destroy of", "Destroying"},
		string(client.UpdateKindImport):  {"import to", "Importing into"},
	}
)

func getActionLabel(key string, dryRun bool) string {
	v := updateTextMap[key]
	contract.Assert(v.previewText != "")
	contract.Assert(v.text != "")

	if dryRun {
		return "Previewing " + v.previewText
	}

	return v.text
}

type response string

const (
	yes     response = "yes"
	no      response = "no"
	details response = "details"
)

func getStack(b *cloudBackend, stackRef backend.StackReference) (backend.Stack, error) {
	stack, err := b.GetStack(stackRef)
	if err != nil {
		return nil, err
	} else if stack == nil {
		return nil, errors.New("stack not found")
	}

	return stack, nil
}

func createDiff(events []engine.Event, displayOpts backend.DisplayOptions) string {
	buff := &bytes.Buffer{}

	seen := make(map[resource.URN]engine.StepEventMetadata)
	displayOpts.SummaryDiff = true

	for _, e := range events {
		msg := local.RenderDiffEvent(e, seen, displayOpts)
		if msg != "" {
			if e.Type == engine.SummaryEvent {
				msg = "\n" + msg
			}

			_, err := buff.WriteString(msg)
			contract.IgnoreError(err)
		}
	}

	return strings.TrimSpace(buff.String())
}

func (b *cloudBackend) PreviewThenPrompt(
	updateKind client.UpdateKind,
	stack backend.Stack, pkg *workspace.Project, root string,
	m backend.UpdateMetadata, opts engine.UpdateOptions,
	displayOpts backend.DisplayOptions, scopes backend.CancellationScopeSource) error {

	// create a channel to hear about the update events from the engine. this will be used so that
	// we can build up the diff display in case the user asks to see the details of the diff
	var eventsChannel chan engine.Event
	events := []engine.Event{}

	// if we're previewing, we don't need to store the events as we're not going to prompt
	// the user to get details of what's happening.
	if !opts.Preview {
		eventsChannel = make(chan engine.Event)
		defer func() {
			close(eventsChannel)
		}()

		go func() {
			// pull the events from the channel and store them locally
			for e := range eventsChannel {
				if e.Type == engine.ResourcePreEvent ||
					e.Type == engine.ResourceOutputsEvent ||
					e.Type == engine.SummaryEvent {

					events = append(events, e)
				}
			}
		}()
	}

	err := b.updateStack(
		updateKind, stack, pkg, root, m,
		opts, displayOpts, eventsChannel, true /*dryRun*/, scopes)

	if err != nil || opts.Preview {
		// if we're just previewing, then we can stop at this point.
		return err
	}

	for {
		var response string

		surveycore.DisableColor = true
		surveycore.QuestionIcon = ""
		surveycore.SelectFocusIcon = colors.ColorizeText(colors.BrightGreen + ">" + colors.Reset)

		options := []string{string(yes), string(no)}

		// if this is a managed stack, then we can get the details for the operation, as we will
		// have been able to collect the details while the preview ran.  For ppc stacks, we don't
		// have that information since all the PPC does is forward stdout events to us.
		if stack.(Stack).RunLocally() {
			options = append(options, string(details))
		}
		err = survey.AskOne(&survey.Select{
			Message: colors.ColorizeText(colors.BrightWhite + "Do you want to proceed?" + colors.Reset),
			Options: options,
			Default: string(no),
		}, &response, nil)

		if err != nil {
			return err
		}

		if response == string(no) {
			return errors.New("confirmation declined")
		}

		if response == string(yes) {
			return nil
		}

		if response == string(details) {
			diff := createDiff(events, displayOpts)
			_, err = os.Stdout.WriteString(diff + "\n\n")
			contract.IgnoreError(err)
			continue
		}

		// Anything else just causes us to bail out.  This can happen, for example, when
		// ctrl-c is hit.
		return err
	}
}

func (b *cloudBackend) PreviewThenPromptThenExecute(
	updateKind client.UpdateKind,
	stackRef backend.StackReference, pkg *workspace.Project, root string,
	m backend.UpdateMetadata, opts engine.UpdateOptions,
	displayOpts backend.DisplayOptions, scopes backend.CancellationScopeSource) error {

	// First get the stack.
	stack, err := getStack(b, stackRef)
	if err != nil {
		return err
	}

	if !stack.(Stack).RunLocally() && updateKind == client.UpdateKindDestroy {
		// The service does not support preview of a destroy for a stack managed by a PPC.  So behave as if (--force)
		// had been passed (so we don't run the preview step)
		opts.Force = true
	}

	if !opts.Force {
		// If we're not forcing, then preview the operation to the user and ask them if
		// they want to proceed.
		err = b.PreviewThenPrompt(updateKind, stack, pkg, root, m, opts, displayOpts, scopes)
		if err != nil || opts.Preview {
			return err
		}
	}

	// Now do the real operation.  We don't care about the events it issues, so just
	// pass a nil channel along.
	var unused chan engine.Event
	return b.updateStack(
		updateKind, stack, pkg,
		root, m, opts, displayOpts, unused, false /*dryRun*/, scopes)
}

func (b *cloudBackend) Update(stackRef backend.StackReference, pkg *workspace.Project, root string,
	m backend.UpdateMetadata, opts engine.UpdateOptions, displayOpts backend.DisplayOptions,
	scopes backend.CancellationScopeSource) error {

	return b.PreviewThenPromptThenExecute(client.UpdateKindUpdate, stackRef, pkg, root, m, opts, displayOpts, scopes)
}

func (b *cloudBackend) Refresh(stackRef backend.StackReference, pkg *workspace.Project, root string,
	m backend.UpdateMetadata, opts engine.UpdateOptions, displayOpts backend.DisplayOptions,
	scopes backend.CancellationScopeSource) error {

	return b.PreviewThenPromptThenExecute(client.UpdateKindRefresh, stackRef, pkg, root, m, opts, displayOpts, scopes)
}

func (b *cloudBackend) Destroy(stackRef backend.StackReference, pkg *workspace.Project, root string,
	m backend.UpdateMetadata, opts engine.UpdateOptions, displayOpts backend.DisplayOptions,
	scopes backend.CancellationScopeSource) error {

	return b.PreviewThenPromptThenExecute(client.UpdateKindDestroy, stackRef, pkg, root, m, opts, displayOpts, scopes)
}

func (b *cloudBackend) createAndStartUpdate(
	action client.UpdateKind, stackRef backend.StackReference,
	pkg *workspace.Project, root string, m backend.UpdateMetadata,
	opts engine.UpdateOptions, dryRun bool) (client.UpdateIdentifier, int, string, error) {

	stack, err := b.getCloudStackIdentifier(stackRef)
	if err != nil {
		return client.UpdateIdentifier{}, 0, "", err
	}
	context, main, err := getContextAndMain(pkg, root)
	if err != nil {
		return client.UpdateIdentifier{}, 0, "", err
	}
	workspaceStack, err := workspace.DetectProjectStack(stackRef.StackName())
	if err != nil {
		return client.UpdateIdentifier{}, 0, "", errors.Wrap(err, "getting configuration")
	}
	metadata := apitype.UpdateMetadata{
		Message:     m.Message,
		Environment: m.Environment,
	}
	getContents := func() (io.ReadCloser, int64, error) {
		const showProgress = true
		return getUpdateContents(context, pkg.UseDefaultIgnores(), showProgress)
	}
	update, err := b.client.CreateUpdate(
		action, stack, pkg, workspaceStack.Config, main, metadata, opts, dryRun, getContents)
	if err != nil {
		return client.UpdateIdentifier{}, 0, "", err
	}

	// Start the update. We use this opportunity to pass new tags to the service, to pick up any
	// metadata changes.
	tags, err := backend.GetStackTags()
	if err != nil {
		return client.UpdateIdentifier{}, 0, "", errors.Wrap(err, "getting stack tags")
	}
	version, token, err := b.client.StartUpdate(update, tags)
	if err != nil {
		return client.UpdateIdentifier{}, 0, "", err
	}
	if action == client.UpdateKindUpdate {
		glog.V(7).Infof("Stack %s being updated to version %d", stackRef, version)
	}

	return update, version, token, nil
}

// updateStack performs a the provided type of update on a stack hosted in the Pulumi Cloud.
func (b *cloudBackend) updateStack(
	action client.UpdateKind, stack backend.Stack, pkg *workspace.Project,
	root string, m backend.UpdateMetadata, opts engine.UpdateOptions,
	displayOpts backend.DisplayOptions, callerEventsOpt chan<- engine.Event, dryRun bool,
	scopes backend.CancellationScopeSource) error {

	// Print a banner so it's clear this is going to the cloud.
	actionLabel := getActionLabel(string(action), dryRun)
	fmt.Printf(
		colors.ColorizeText(colors.BrightMagenta+"%s stack '%s'"+colors.Reset+"\n"),
		actionLabel, stack.Name())

	// Create an update object (except if this won't yield an update; i.e., doing a local preview).
	var update client.UpdateIdentifier
	var version int
	var token string
	var err error
	if !stack.(Stack).RunLocally() || !dryRun {
		update, version, token, err = b.createAndStartUpdate(
			action, stack.Name(), pkg, root, m, opts, dryRun)
	}
	if err != nil {
		return err
	}

	if version != 0 {
		// Print a URL afterwards to redirect to the version URL.
		base := b.cloudConsoleStackPath(update.StackIdentifier)
		if link := b.CloudConsoleURL(base, "updates", strconv.Itoa(version)); link != "" {
			defer func() {
				fmt.Printf(
					colors.ColorizeText(
						colors.BrightMagenta+"Permalink: %s"+colors.Reset+"\n"), link)
			}()
		}
	}

	// If we are targeting a stack that uses local operations, run the appropriate engine action locally.
	if stack.(Stack).RunLocally() {
		return b.runEngineAction(
			action, stack.Name(), pkg, root, opts, displayOpts,
			update, token, callerEventsOpt, dryRun, scopes)
	}

	// Otherwise, wait for the update to complete while rendering its events to stdout/stderr.
	status, err := b.waitForUpdate(actionLabel, update, displayOpts)
	if err != nil {
		return errors.Wrapf(err, "waiting for %s", action)
	} else if status != apitype.StatusSucceeded {
		return errors.Errorf("%s unsuccessful: status %v", action, status)
	}

	return nil
}

// uploadArchive archives the current Pulumi program and uploads it to a signed URL. "current"
// meaning whatever Pulumi program is found in the CWD or parent directory.
// If set, printSize will print the size of the data being uploaded.
func getUpdateContents(context string, useDefaultIgnores bool, progress bool) (io.ReadCloser, int64, error) {
	archiveContents, err := archive.Process(context, useDefaultIgnores)
	if err != nil {
		return nil, 0, errors.Wrap(err, "creating archive")
	}

	archiveReader := ioutil.NopCloser(archiveContents)

	// If progress is requested, show a little animated ASCII progress bar.
	if progress {
		bar := pb.New(archiveContents.Len())
		archiveReader = newBarProxyReadCloser(bar, archiveReader)
		bar.Prefix(colors.ColorizeText(colors.SpecUnimportant + "Uploading program: "))
		bar.Postfix(colors.ColorizeText(colors.Reset))
		bar.SetMaxWidth(80)
		bar.SetUnits(pb.U_BYTES)
		bar.Start()
	}

	return archiveReader, int64(archiveContents.Len()), nil
}

func (b *cloudBackend) runEngineAction(
	action client.UpdateKind, stackRef backend.StackReference, pkg *workspace.Project,
	root string, opts engine.UpdateOptions, displayOpts backend.DisplayOptions,
	update client.UpdateIdentifier, token string,
	callerEventsOpt chan<- engine.Event, dryRun bool, scopes backend.CancellationScopeSource) error {

	u, err := b.newUpdate(stackRef, pkg, root, update, token)
	if err != nil {
		return err
	}

	persister := b.newSnapshotPersister(u.update, u.tokenSource)
	manager := backend.NewSnapshotManager(stackRef.StackName(), persister, u.GetTarget().Snapshot)
	displayEvents := make(chan engine.Event)
	displayDone := make(chan bool)

	go u.RecordAndDisplayEvents(
		getActionLabel(string(action), dryRun), displayEvents, displayDone, displayOpts)

	engineEvents := make(chan engine.Event)

	scope := scopes.NewScope(engineEvents, dryRun)
	defer scope.Close()

	go func() {
		// Pull in all events from the engine and send to them to the two listeners.
		for e := range engineEvents {
			displayEvents <- e

			if callerEventsOpt != nil {
				callerEventsOpt <- e
			}
		}
	}()

	// Depending on the action, kick off the relevant engine activity.  Note that we don't immediately check and
	// return error conditions, because we will do so below after waiting for the display channels to close.
	engineCtx := &engine.Context{Cancel: scope.Context(), Events: engineEvents, SnapshotManager: manager}
	switch action {
	case client.UpdateKindUpdate:
		if dryRun {
			err = engine.Preview(u, engineCtx, opts)
		} else {
			_, err = engine.Update(u, engineCtx, opts, dryRun)
		}
	case client.UpdateKindRefresh:
		_, err = engine.Refresh(u, engineCtx, opts, dryRun)
	case client.UpdateKindDestroy:
		_, err = engine.Destroy(u, engineCtx, opts, dryRun)
	default:
		contract.Failf("Unrecognized action type: %s", action)
	}

	// Wait for the display to finish showing all the events.
	<-displayDone
	close(engineEvents)
	close(displayEvents)
	close(displayDone)
	contract.IgnoreClose(manager)

	if !dryRun {
		status := apitype.UpdateStatusSucceeded
		if err != nil {
			status = apitype.UpdateStatusFailed
		}

		completeErr := u.Complete(status)
		if completeErr != nil {
			err = multierror.Append(err, completeErr)
		}
	}

	return err
}

func (b *cloudBackend) CancelCurrentUpdate(stackRef backend.StackReference) error {
	stackID, err := b.getCloudStackIdentifier(stackRef)
	if err != nil {
		return err
	}
	stack, err := b.client.GetStack(stackID)
	if err != nil {
		return err
	}

	// Compute the update identifier and attempt to cancel the update.
	//
	// NOTE: the update kind is not relevant; the same endpoint will work for updates of all kinds.
	updateID := client.UpdateIdentifier{
		StackIdentifier: stackID,
		UpdateKind:      client.UpdateKindUpdate,
		UpdateID:        stack.ActiveUpdate,
	}
	return b.client.CancelUpdate(updateID)
}

func (b *cloudBackend) GetHistory(stackRef backend.StackReference) ([]backend.UpdateInfo, error) {
	stack, err := b.getCloudStackIdentifier(stackRef)
	if err != nil {
		return nil, err
	}

	updates, err := b.client.GetStackUpdates(stack)
	if err != nil {
		return nil, err
	}

	// Convert apitype.UpdateInfo objects to the backend type.
	var beUpdates []backend.UpdateInfo
	for _, update := range updates {
		// Decode the deployment.
		if update.Version > 1 {
			return nil, errors.Errorf("unsupported checkpoint version %v", update.Version)
		}
		var deployment apitype.DeploymentV1
		if err := json.Unmarshal([]byte(update.Deployment), &deployment); err != nil {
			return nil, err
		}

		// Convert types from the apitype package into their internal counterparts.
		cfg, err := convertConfig(update.Config)
		if err != nil {
			return nil, errors.Wrap(err, "converting configuration")
		}

		beUpdates = append(beUpdates, backend.UpdateInfo{
			Kind:            backend.UpdateKind(update.Kind),
			Message:         update.Message,
			Environment:     update.Environment,
			Config:          cfg,
			Result:          backend.UpdateResult(update.Result),
			StartTime:       update.StartTime,
			EndTime:         update.EndTime,
			Deployment:      &deployment,
			ResourceChanges: convertResourceChanges(update.ResourceChanges),
		})
	}

	return beUpdates, nil
}

// convertResourceChanges converts the apitype version of engine.ResourceChanges into the internal version.
func convertResourceChanges(changes map[apitype.OpType]int) engine.ResourceChanges {
	b := make(engine.ResourceChanges)
	for k, v := range changes {
		b[deploy.StepOp(k)] = v
	}
	return b
}

// convertResourceChanges converts the apitype version of config.Map into the internal version.
func convertConfig(apiConfig map[string]apitype.ConfigValue) (config.Map, error) {
	c := make(config.Map)
	for rawK, rawV := range apiConfig {
		k, err := config.ParseKey(rawK)
		if err != nil {
			return nil, err
		}
		if rawV.Secret {
			c[k] = config.NewSecureValue(rawV.String)
		} else {
			c[k] = config.NewValue(rawV.String)
		}
	}
	return c, nil
}

func (b *cloudBackend) GetLogs(stackRef backend.StackReference,
	logQuery operations.LogQuery) ([]operations.LogEntry, error) {

	stack, err := b.GetStack(stackRef)
	if err != nil {
		return nil, err
	}
	if stack == nil {
		return nil, errors.New("stack not found")
	}

	// If we're dealing with a stack that runs its operations locally, get the stack's target and fetch the logs
	// directly
	if stack.(Stack).RunLocally() {
		target, targetErr := b.getTarget(stackRef)
		if targetErr != nil {
			return nil, targetErr
		}
		return local.GetLogsForTarget(target, logQuery)
	}

	// Otherwise, fetch the logs from the service.
	stackID, err := b.getCloudStackIdentifier(stackRef)
	if err != nil {
		return nil, err
	}
	return b.client.GetStackLogs(stackID, logQuery)
}

func (b *cloudBackend) ExportDeployment(stackRef backend.StackReference) (*apitype.UntypedDeployment, error) {
	stack, err := b.getCloudStackIdentifier(stackRef)
	if err != nil {
		return nil, err
	}

	deployment, err := b.client.ExportStackDeployment(stack)
	if err != nil {
		return nil, err
	}

	return &deployment, nil
}

func (b *cloudBackend) ImportDeployment(stackRef backend.StackReference, deployment *apitype.UntypedDeployment) error {
	stack, err := b.getCloudStackIdentifier(stackRef)
	if err != nil {
		return err
	}

	update, err := b.client.ImportStackDeployment(stack, deployment.Deployment)
	if err != nil {
		return err
	}

	// Wait for the import to complete, which also polls and renders event output to STDOUT.
	status, err := b.waitForUpdate(
		getActionLabel("import", false /*dryRun*/), update,
		backend.DisplayOptions{Color: colors.Always})
	if err != nil {
		return errors.Wrap(err, "waiting for import")
	} else if status != apitype.StatusSucceeded {
		return errors.Errorf("import unsuccessful: status %v", status)
	}
	return nil
}

// getCloudProjectIdentifier returns information about the current repository and project, based on the current
// working directory.
func (b *cloudBackend) getCloudProjectIdentifier(owner string) (client.ProjectIdentifier, error) {
	w, err := workspace.New()
	if err != nil {
		return client.ProjectIdentifier{}, err
	}

	proj, err := workspace.DetectProject()
	if err != nil {
		return client.ProjectIdentifier{}, err
	}

	repo := w.Repository()

	// If we have repository information (this is the case when `pulumi init` has been run, use that.) To support the
	// old and new model, we either set the Repository field in ProjectIdentifer or keep it as the empty string. The
	// client type uses this to decide what REST endpoints to hit.
	//
	// TODO(ellismg)[pulumi/pulumi#1241] Clean this up once we remove pulumi init
	if repo != nil {
		return client.ProjectIdentifier{
			Owner:      repo.Owner,
			Repository: repo.Name,
			Project:    string(proj.Name),
		}, nil
	}

	if owner == "" {
		owner, err = b.client.GetPulumiAccountName()
		if err != nil {
			return client.ProjectIdentifier{}, err
		}
	}

	// Otherwise, we are on the new plan.
	return client.ProjectIdentifier{
		Owner:   owner,
		Project: string(proj.Name),
	}, nil
}

// getCloudStackIdentifier returns information about the given stack in the current repository and project, based on
// the current working directory.
func (b *cloudBackend) getCloudStackIdentifier(stackRef backend.StackReference) (client.StackIdentifier, error) {
	project, err := b.getCloudProjectIdentifier(ownerFromRef(stackRef))
	if err != nil {
		return client.StackIdentifier{}, errors.Wrap(err, "failed to detect project")
	}

	return client.StackIdentifier{
		ProjectIdentifier: project,
		Stack:             string(stackRef.StackName()),
	}, nil
}

type DisplayEventType string

const (
	UpdateEvent   DisplayEventType = "UpdateEvent"
	ShutdownEvent DisplayEventType = "Shutdown"
)

type displayEvent struct {
	Kind    DisplayEventType
	Payload interface{}
}

// waitForUpdate waits for the current update of a Pulumi program to reach a terminal state. Returns the
// final state. "path" is the URL endpoint to poll for updates.
func (b *cloudBackend) waitForUpdate(actionLabel string, update client.UpdateIdentifier,
	displayOpts backend.DisplayOptions) (apitype.UpdateStatus, error) {

	events, done := make(chan displayEvent), make(chan bool)
	defer func() {
		events <- displayEvent{Kind: ShutdownEvent, Payload: nil}
		<-done
		close(events)
		close(done)
	}()
	go displayEvents(strings.ToLower(actionLabel), events, done, displayOpts)

	// The UpdateEvents API returns a continuation token to only get events after the previous call.
	var continuationToken *string
	for {
		// Query for the latest update results, including log entries so we can provide active status updates.
		_, results, err := retry.Until(context.Background(), retry.Acceptor{
			Accept: func(try int, nextRetryTime time.Duration) (bool, interface{}, error) {
				return b.tryNextUpdate(update, continuationToken, try, nextRetryTime)
			},
		})
		if err != nil {
			return apitype.StatusFailed, err
		}

		// We got a result, print it out.
		updateResults := results.(apitype.UpdateResults)
		for _, event := range updateResults.Events {
			events <- displayEvent{Kind: UpdateEvent, Payload: event}
		}

		continuationToken = updateResults.ContinuationToken
		// A nil continuation token means there are no more events to read and the update has finished.
		if continuationToken == nil {
			return updateResults.Status, nil
		}
	}
}

func displayEvents(
	action string, events <-chan displayEvent, done chan<- bool, opts backend.DisplayOptions) {

	prefix := fmt.Sprintf("%s%s...", cmdutil.EmojiOr("✨ ", "@ "), action)
	spinner, ticker := cmdutil.NewSpinnerAndTicker(prefix, nil, 8 /*timesPerSecond*/)

	defer func() {
		spinner.Reset()
		ticker.Stop()
		done <- true
	}()

	for {
		select {
		case <-ticker.C:
			spinner.Tick()
		case event := <-events:
			if event.Kind == ShutdownEvent {
				return
			}

			// Pluck out the string.
			payload := event.Payload.(apitype.UpdateEvent)
			if raw, ok := payload.Fields["text"]; ok && raw != nil {
				if text, ok := raw.(string); ok {
					text = opts.Color.Colorize(text)

					// Choose the stream to write to (by default stdout).
					var stream io.Writer
					if payload.Kind == apitype.StderrEvent {
						stream = os.Stderr
					} else {
						stream = os.Stdout
					}

					if text != "" {
						spinner.Reset()
						fmt.Fprint(stream, text)
					}
				}
			}
		}
	}
}

// tryNextUpdate tries to get the next update for a Pulumi program.  This may time or error out, which results in a
// false returned in the first return value.  If a non-nil error is returned, this operation should fail.
func (b *cloudBackend) tryNextUpdate(update client.UpdateIdentifier, continuationToken *string, try int,
	nextRetryTime time.Duration) (bool, interface{}, error) {

	// If there is no error, we're done.
	results, err := b.client.GetUpdateEvents(update, continuationToken)
	if err == nil {
		return true, results, nil
	}

	// There are three kinds of errors we might see:
	//     1) Expected HTTP errors (like timeouts); silently retry.
	//     2) Unexpected HTTP errors (like Unauthorized, etc); exit with an error.
	//     3) Anything else; this could be any number of things, including transient errors (flaky network).
	//        In this case, we warn the user and keep retrying; they can ^C if it's not transient.
	warn := true
	if errResp, ok := err.(*apitype.ErrorResponse); ok {
		if errResp.Code == 504 {
			// If our request to the Pulumi Service returned a 504 (Gateway Timeout), ignore it and keep
			// continuing.  The sole exception is if we've done this 10 times.  At that point, we will have
			// been waiting for many seconds, and want to let the user know something might be wrong.
			// TODO(pulumi/pulumi-ppc/issues/60): Elminate these timeouts all together.
			if try < 10 {
				warn = false
			}
			glog.V(3).Infof("Expected %s HTTP %d error after %d retries (retrying): %v",
				b.CloudURL(), errResp.Code, try, err)
		} else {
			// Otherwise, we will issue an error.
			glog.V(3).Infof("Unexpected %s HTTP %d error after %d retries (erroring): %v",
				b.CloudURL(), errResp.Code, try, err)
			return false, nil, err
		}
	} else {
		glog.V(3).Infof("Unexpected %s error after %d retries (retrying): %v", b.CloudURL(), try, err)
	}

	// Issue a warning if appropriate.
	if warn {
		b.d.Warningf(diag.Message("" /*urn*/, "error querying update status: %v"), err)
		b.d.Warningf(diag.Message("" /*urn*/, "retrying in %vs... ^C to stop (this will not cancel the update)"),
			nextRetryTime.Seconds())
	}

	return false, nil, nil
}

// IsValidAccessToken tries to use the provided Pulumi access token and returns if it is accepted
// or not. Returns error on any unexpected error.
func IsValidAccessToken(cloudURL, accessToken string) (bool, error) {
	// Make a request to get the authenticated user. If it returns a successful response,
	// we know the access token is legit. We also parse the response as JSON and confirm
	// it has a githubLogin field that is non-empty (like the Pulumi Service would return).
	_, err := client.NewClient(cloudURL, accessToken).GetPulumiAccountName()
	if err != nil {
		if errResp, ok := err.(*apitype.ErrorResponse); ok && errResp.Code == 401 {
			return false, nil
		}
		return false, errors.Wrapf(err, "getting user info from %v", cloudURL)
	}

	return true, nil
}<|MERGE_RESOLUTION|>--- conflicted
+++ resolved
@@ -260,19 +260,11 @@
 // must, of course, be combined with the actual console base URL by way of the CloudConsoleURL function above.
 func (b *cloudBackend) cloudConsoleProjectPath(projID client.ProjectIdentifier) string {
 	// When projID.Repository is the empty string, we are using the new identity model. In this case, the service
-<<<<<<< HEAD
-	// uses "-" for the repository and project name.
-	//
-	// TODO(ellismg)[pulumi/pulumi#1241] Clean this up once we remove pulumi init
-	if projID.Repository == "" {
-		return path.Join(projID.Owner, "-", "-")
-=======
 	// does not include project or repository information in URLS, so the "project path" is simply the owner.
 	//
 	// TODO(ellismg)[pulumi/pulumi#1241] Clean this up once we remove pulumi init
 	if projID.Repository == "" {
 		return projID.Owner
->>>>>>> cc8b87ce
 	}
 
 	return path.Join(projID.Owner, projID.Repository, projID.Project)
