### Improvements

- [build] - make lint returns an accurate status code
  [#7844](https://github.com/pulumi/pulumi/pull/7844)

- [codegen/python] - Add helper function forms `$fn_output` that
  accept `Input`s, return an `Output`, and wrap the underlying `$fn`
  call. This change addreses
  [#5758](https://github.com/pulumi/pulumi/issues/) for Python,
  making it easier to compose functions/datasources with Pulumi
  resources. [#7784](https://github.com/pulumi/pulumi/pull/7784)

<<<<<<< HEAD
- [cli/about] - Add comand for debug information
  [#7817](https://github.com/pulumi/pulumi/pull/7817)
=======
- [codegen/schema] Add a `pulumi schema check` command to validate package schemas.
  [#7865](https://github.com/pulumi/pulumi/pull/7865)
>>>>>>> 76ee1b8c

### Bug Fixes<|MERGE_RESOLUTION|>--- conflicted
+++ resolved
@@ -10,12 +10,10 @@
   making it easier to compose functions/datasources with Pulumi
   resources. [#7784](https://github.com/pulumi/pulumi/pull/7784)
 
-<<<<<<< HEAD
 - [cli/about] - Add comand for debug information
   [#7817](https://github.com/pulumi/pulumi/pull/7817)
-=======
+
 - [codegen/schema] Add a `pulumi schema check` command to validate package schemas.
   [#7865](https://github.com/pulumi/pulumi/pull/7865)
->>>>>>> 76ee1b8c
 
 ### Bug Fixes